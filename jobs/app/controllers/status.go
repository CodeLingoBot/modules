--- conflicted
+++ resolved
@@ -7,9 +7,9 @@
 	"errors"
 	"github.com/revel/modules/jobs/app/jobs"
 	"github.com/revel/revel"
-	"github.com/robfig/cron"
+	"github.com/revel/cron"
 	"net/http"
-  "strings"
+	"strings"
 )
 
 type Jobs struct {
@@ -18,11 +18,6 @@
 
 func (c *Jobs) Status() revel.Result {
 	remoteAddress := c.Request.RemoteAddr
-<<<<<<< HEAD
-	if revel.Config.BoolDefault("jobs.acceptproxyaddress", false) {
-		if proxiedAddress := c.Request.GetHttpHeader("X-Forwarded-For"); proxiedAddress!="" {
-			remoteAddress = proxiedAddress
-=======
 	if revel.Config.BoolDefault("jobs.auth", false) {
 		user, found_user := revel.Config.String("jobs.auth.user")
 		pass, found_pass := revel.Config.String("jobs.auth.pass")
@@ -33,7 +28,7 @@
 		}
 
 		// Verify that the Authorization header is received and valid
-		auth := strings.Split(c.Request.Header.Get("Authorization"), " ")
+		auth := strings.Split(c.Request.GetHttpHeader("Authorization"), " ")
 		if len(auth) < 2 {
 			return c.unauthorized()
 		}
@@ -63,15 +58,14 @@
 
 	} else {
 		if revel.Config.BoolDefault("jobs.acceptproxyaddress", false) {
-			if proxiedAddress, isProxied := c.Request.Header["X-Forwarded-For"]; isProxied {
-				remoteAddress = proxiedAddress[0]
+			if proxiedAddress := c.Request.GetHttpHeader("X-Forwarded-For"); proxiedAddress != "" {
+				remoteAddress = proxiedAddress
 			}
 		}
 		if !strings.HasPrefix(remoteAddress, "127.0.0.1") &&
-      !strings.HasPrefix(remoteAddress, "::1") &&
-		  !strings.HasPrefix(remoteAddress, "[::1]") {
+			!strings.HasPrefix(remoteAddress, "::1") &&
+			!strings.HasPrefix(remoteAddress, "[::1]") {
 			return c.Forbidden("%s is not local", remoteAddress)
->>>>>>> 970373e7
 		}
 	}
 
